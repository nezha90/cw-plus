use cosmwasm_std::{
    attr, coin, to_binary, Api, BankMsg, Binary, Decimal, Env, Extern, HandleResponse, HumanAddr,
    InitResponse, MessageInfo, Querier, StakingMsg, StdError, StdResult, Storage, Uint128, WasmMsg,
};
use cw2::set_contract_version;
use cw20_base::allowances::{
    handle_burn_from, handle_decrease_allowance, handle_increase_allowance, handle_send_from,
    handle_transfer_from, query_allowance,
};
use cw20_base::contract::{
    handle_burn, handle_mint, handle_send, handle_transfer, query_balance, query_token_info,
};
use cw20_base::state::{token_info, MinterData, TokenInfo};

use crate::error::ContractError;
use crate::msg::{ClaimsResponse, HandleMsg, InitMsg, InvestmentResponse, QueryMsg};
use crate::state::{
    claims, claims_read, invest_info, invest_info_read, total_supply, total_supply_read, Claim,
    InvestmentInfo, Supply,
};

const FALLBACK_RATIO: Decimal = Decimal::one();

// version info for migration info
const CONTRACT_NAME: &str = "crates.io:cw20-staking";
const CONTRACT_VERSION: &str = env!("CARGO_PKG_VERSION");

pub fn init<S: Storage, A: Api, Q: Querier>(
    deps: &mut Extern<S, A, Q>,
    env: Env,
    info: MessageInfo,
    msg: InitMsg,
) -> Result<InitResponse, ContractError> {
    set_contract_version(&mut deps.storage, CONTRACT_NAME, CONTRACT_VERSION)?;

    // ensure the validator is registered
    let vals = deps.querier.query_validators()?;
    if !vals.iter().any(|v| v.address == msg.validator) {
        return Err(ContractError::NotInValidatorSet {
            validator: msg.validator.to_string(),
        });
    }

    // store token info using cw20-base format
    let data = TokenInfo {
        name: msg.name,
        symbol: msg.symbol,
        decimals: msg.decimals,
        total_supply: Uint128(0),
        // set self as minter, so we can properly handle mint and burn
        mint: Some(MinterData {
            minter: deps.api.canonical_address(&env.contract.address)?,
            cap: None,
        }),
    };
    token_info(&mut deps.storage).save(&data)?;

    let denom = deps.querier.query_bonded_denom()?;
    let invest = InvestmentInfo {
        owner: deps.api.canonical_address(&info.sender)?,
        exit_tax: msg.exit_tax,
        unbonding_period: msg.unbonding_period,
        bond_denom: denom,
        validator: msg.validator,
        min_withdrawal: msg.min_withdrawal,
    };
    invest_info(&mut deps.storage).save(&invest)?;

    // set supply to 0
    let supply = Supply::default();
    total_supply(&mut deps.storage).save(&supply)?;

    Ok(InitResponse::default())
}

pub fn handle<S: Storage, A: Api, Q: Querier>(
    deps: &mut Extern<S, A, Q>,
    env: Env,
    info: MessageInfo,
    msg: HandleMsg,
) -> Result<HandleResponse, ContractError> {
    match msg {
        HandleMsg::Bond {} => bond(deps, env, info),
        HandleMsg::Unbond { amount } => unbond(deps, env, info, amount),
        HandleMsg::Claim {} => claim(deps, env, info),
        HandleMsg::Reinvest {} => reinvest(deps, env, info),
        HandleMsg::_BondAllTokens {} => _bond_all_tokens(deps, env, info),

        // these all come from cw20-base to implement the cw20 standard
        HandleMsg::Transfer { recipient, amount } => {
            Ok(handle_transfer(deps, env, info, recipient, amount)?)
        }
        HandleMsg::Burn { amount } => Ok(handle_burn(deps, env, info, amount)?),
        HandleMsg::Send {
            contract,
            amount,
            msg,
        } => Ok(handle_send(deps, env, info, contract, amount, msg)?),
        HandleMsg::IncreaseAllowance {
            spender,
            amount,
            expires,
        } => Ok(handle_increase_allowance(
            deps, env, info, spender, amount, expires,
        )?),
        HandleMsg::DecreaseAllowance {
            spender,
            amount,
            expires,
        } => Ok(handle_decrease_allowance(
            deps, env, info, spender, amount, expires,
        )?),
        HandleMsg::TransferFrom {
            owner,
            recipient,
            amount,
        } => Ok(handle_transfer_from(
            deps, env, info, owner, recipient, amount,
        )?),
        HandleMsg::BurnFrom { owner, amount } => {
            Ok(handle_burn_from(deps, env, info, owner, amount)?)
        }
        HandleMsg::SendFrom {
            owner,
            contract,
            amount,
            msg,
        } => Ok(handle_send_from(
            deps, env, info, owner, contract, amount, msg,
        )?),
    }
}

// get_bonded returns the total amount of delegations from contract
// it ensures they are all the same denom
fn get_bonded<Q: Querier>(querier: &Q, contract: &HumanAddr) -> Result<Uint128, ContractError> {
    let bonds = querier.query_all_delegations(contract)?;
    if bonds.is_empty() {
        return Ok(Uint128(0));
    }
    let denom = bonds[0].amount.denom.as_str();
    bonds.iter().fold(Ok(Uint128(0)), |racc, d| {
        let acc = racc?;
        if d.amount.denom.as_str() != denom {
            Err(ContractError::DifferentBondDenom {
                denom1: denom.into(),
                denom2: d.amount.denom.to_string(),
            })
        } else {
            Ok(acc + d.amount.amount)
        }
    })
}

fn assert_bonds(supply: &Supply, bonded: Uint128) -> Result<(), ContractError> {
    if supply.bonded != bonded {
        Err(ContractError::BondedMismatch {
            stored: supply.bonded,
            queried: bonded,
        })
    } else {
        Ok(())
    }
}

pub fn bond<S: Storage, A: Api, Q: Querier>(
    deps: &mut Extern<S, A, Q>,
    env: Env,
    info: MessageInfo,
) -> Result<HandleResponse, ContractError> {
    // ensure we have the proper denom
    let invest = invest_info_read(&deps.storage).load()?;
    // payment finds the proper coin (or throws an error)
    let payment = info
        .sent_funds
        .iter()
        .find(|x| x.denom == invest.bond_denom)
        .ok_or_else(|| ContractError::EmptyBalance {
            denom: invest.bond_denom.clone(),
        })?;

    // bonded is the total number of tokens we have delegated from this address
    let bonded = get_bonded(&deps.querier, &env.contract.address)?;

    // calculate to_mint and update total supply
    let mut totals = total_supply(&mut deps.storage);
    let mut supply = totals.load()?;
    // TODO: this is just a safety assertion - do we keep it, or remove caching?
    // in the end supply is just there to cache the (expected) results of get_bonded() so we don't
    // have expensive queries everywhere
    assert_bonds(&supply, bonded)?;
    let to_mint = if supply.issued.is_zero() || bonded.is_zero() {
        FALLBACK_RATIO * payment.amount
    } else {
        payment.amount.multiply_ratio(supply.issued, bonded)
    };
    supply.bonded = bonded + payment.amount;
    supply.issued += to_mint;
    totals.save(&supply)?;

    // call into cw20-base to mint the token, call as self as no one else is allowed
    let sub_info = MessageInfo {
        sender: env.contract.address.clone(),
        sent_funds: vec![],
    };
    handle_mint(deps, env, sub_info, info.sender.clone(), to_mint)?;

    // bond them to the validator
    let res = HandleResponse {
        messages: vec![StakingMsg::Delegate {
            validator: invest.validator,
            amount: payment.clone(),
        }
        .into()],
        attributes: vec![
            attr("action", "bond"),
            attr("from", info.sender),
            attr("bonded", payment.amount),
            attr("minted", to_mint),
        ],
        data: None,
    };
    Ok(res)
}

pub fn unbond<S: Storage, A: Api, Q: Querier>(
    deps: &mut Extern<S, A, Q>,
    env: Env,
    info: MessageInfo,
    amount: Uint128,
) -> Result<HandleResponse, ContractError> {
    let sender_raw = deps.api.canonical_address(&info.sender)?;

    let invest = invest_info_read(&deps.storage).load()?;
    // ensure it is big enough to care
    if amount < invest.min_withdrawal {
        return Err(ContractError::UnbondTooSmall {
            min_bonded: invest.min_withdrawal,
            denom: invest.bond_denom,
        });
    }
    // calculate tax and remainer to unbond
    let tax = amount * invest.exit_tax;

    // burn from the original caller
    handle_burn(deps, env.clone(), info.clone(), amount)?;
    if tax > Uint128(0) {
        let sub_info = MessageInfo {
            sender: env.contract.address.clone(),
            sent_funds: vec![],
        };
        // call into cw20-base to mint tokens to owner, call as self as no one else is allowed
        let human_owner = deps.api.human_address(&invest.owner)?;
        handle_mint(deps, env.clone(), sub_info, human_owner, tax)?;
    }

    // re-calculate bonded to ensure we have real values
    // bonded is the total number of tokens we have delegated from this address
    let bonded = get_bonded(&deps.querier, &env.contract.address)?;

    // calculate how many native tokens this is worth and update supply
    let remainder = (amount - tax)?;
    let mut totals = total_supply(&mut deps.storage);
    let mut supply = totals.load()?;
    // TODO: this is just a safety assertion - do we keep it, or remove caching?
    // in the end supply is just there to cache the (expected) results of get_bonded() so we don't
    // have expensive queries everywhere
    assert_bonds(&supply, bonded)?;
    let unbond = remainder.multiply_ratio(bonded, supply.issued);
    supply.bonded = (bonded - unbond)?;
    supply.issued = (supply.issued - remainder)?;
    supply.claims += unbond;
    totals.save(&supply)?;

    // add a claim to this user to get their tokens after the unbonding period
<<<<<<< HEAD
    claims(&mut deps.storage).update(sender_raw.as_slice(), |old| {
        let mut claims = old.unwrap_or_default();
        claims.push(Claim {
            amount: unbond,
            released: invest.unbonding_period.after(&env.block),
        });
        Ok(claims)
=======
    claims(&mut deps.storage).update(sender_raw.as_slice(), |claim| -> StdResult<_> {
        Ok(claim.unwrap_or_default() + unbond)
>>>>>>> e48dec7b
    })?;

    // unbond them
    let res = HandleResponse {
        messages: vec![StakingMsg::Undelegate {
            validator: invest.validator,
            amount: coin(unbond.u128(), &invest.bond_denom),
        }
        .into()],
        attributes: vec![
            attr("action", "unbond"),
            attr("to", info.sender),
            attr("unbonded", unbond),
            attr("burnt", amount),
        ],
        data: None,
    };
    Ok(res)
}

pub fn claim<S: Storage, A: Api, Q: Querier>(
    deps: &mut Extern<S, A, Q>,
    env: Env,
    info: MessageInfo,
) -> Result<HandleResponse, ContractError> {
    // find how many tokens the contract has
    let invest = invest_info_read(&deps.storage).load()?;
    let mut balance = deps
        .querier
        .query_balance(&env.contract.address, &invest.bond_denom)?;
    if balance.amount < invest.min_withdrawal {
        return Err(ContractError::BalanceTooSmall {});
    }

    // check how much to send - min(balance, claims[sender]), and reduce the claim
<<<<<<< HEAD
    let sender_raw = deps.api.canonical_address(&env.message.sender)?;
    // Ensure we have enough balance to cover this and
    // only send some claims if that is all we can cover
    let cap = balance.amount;
    let mut to_send = Uint128(0);
    claims(&mut deps.storage).update(sender_raw.as_slice(), |claim| {
        let (_send, waiting): (Vec<_>, _) =
            claim.unwrap_or_default().iter().cloned().partition(|c| {
                // if mature and we can pay, then include in _send
                if c.released.is_expired(&env.block) && to_send + c.amount <= cap {
                    to_send += c.amount;
                    true
                } else {
                    // not to send, leave in waiting and save again
                    false
                }
            });
        Ok(waiting)
=======
    let sender_raw = deps.api.canonical_address(&info.sender)?;
    let mut to_send = balance.amount;
    claims(&mut deps.storage).update(sender_raw.as_slice(), |claim| -> StdResult<_> {
        let claim = claim.ok_or_else(|| StdError::generic_err("no claim for this address"))?;
        to_send = to_send.min(claim);
        claim - to_send
>>>>>>> e48dec7b
    })?;

    if to_send == Uint128(0) {
        return Err(StdError::generic_err("No claims to release"));
    }

    // update total supply (lower claim)
    total_supply(&mut deps.storage).update(|mut supply| -> StdResult<_> {
        supply.claims = (supply.claims - to_send)?;
        Ok(supply)
    })?;

    // transfer tokens to the sender
    balance.amount = to_send;
    let res = HandleResponse {
        messages: vec![BankMsg::Send {
            from_address: env.contract.address,
            to_address: info.sender.clone(),
            amount: vec![balance],
        }
        .into()],
        attributes: vec![
            attr("action", "claim"),
            attr("from", info.sender),
            attr("amount", to_send),
        ],
        data: None,
    };
    Ok(res)
}

/// reinvest will withdraw all pending rewards,
/// then issue a callback to itself via _bond_all_tokens
/// to reinvest the new earnings (and anything else that accumulated)
pub fn reinvest<S: Storage, A: Api, Q: Querier>(
    deps: &mut Extern<S, A, Q>,
    env: Env,
    _info: MessageInfo,
) -> Result<HandleResponse, ContractError> {
    let contract_addr = env.contract.address;
    let invest = invest_info_read(&deps.storage).load()?;
    let msg = to_binary(&HandleMsg::_BondAllTokens {})?;

    // and bond them to the validator
    let res = HandleResponse {
        messages: vec![
            StakingMsg::Withdraw {
                validator: invest.validator,
                recipient: Some(contract_addr.clone()),
            }
            .into(),
            WasmMsg::Execute {
                contract_addr,
                msg,
                send: vec![],
            }
            .into(),
        ],
        attributes: vec![],
        data: None,
    };
    Ok(res)
}

pub fn _bond_all_tokens<S: Storage, A: Api, Q: Querier>(
    deps: &mut Extern<S, A, Q>,
    env: Env,
    info: MessageInfo,
) -> Result<HandleResponse, ContractError> {
    // this is just meant as a call-back to ourself
    if info.sender != env.contract.address {
        return Err(ContractError::Unauthorized {});
    }

    // find how many tokens we have to bond
    let invest = invest_info_read(&deps.storage).load()?;
    let mut balance = deps
        .querier
        .query_balance(&env.contract.address, &invest.bond_denom)?;

    // we deduct pending claims from our account balance before reinvesting.
    // if there is not enough funds, we just return a no-op
    match total_supply(&mut deps.storage).update(|mut supply| -> StdResult<_> {
        balance.amount = (balance.amount - supply.claims)?;
        // this just triggers the "no op" case if we don't have min_withdrawal left to reinvest
        (balance.amount - invest.min_withdrawal)?;
        supply.bonded += balance.amount;
        Ok(supply)
    }) {
        Ok(_) => {}
        // if it is below the minimum, we do a no-op (do not revert other state from withdrawal)
        Err(StdError::Underflow { .. }) => return Ok(HandleResponse::default()),
        Err(e) => return Err(ContractError::Std(e)),
    }

    // and bond them to the validator
    let res = HandleResponse {
        messages: vec![StakingMsg::Delegate {
            validator: invest.validator,
            amount: balance.clone(),
        }
        .into()],
        attributes: vec![attr("action", "reinvest"), attr("bonded", balance.amount)],
        data: None,
    };
    Ok(res)
}

pub fn query<S: Storage, A: Api, Q: Querier>(
    deps: &Extern<S, A, Q>,
    _env: Env,
    msg: QueryMsg,
) -> StdResult<Binary> {
    match msg {
        // custom queries
        QueryMsg::Claims { address } => to_binary(&query_claims(deps, address)?),
        QueryMsg::Investment {} => to_binary(&query_investment(deps)?),
        // inherited from cw20-base
        QueryMsg::TokenInfo {} => to_binary(&query_token_info(deps)?),
        QueryMsg::Balance { address } => to_binary(&query_balance(deps, address)?),
        QueryMsg::Allowance { owner, spender } => {
            to_binary(&query_allowance(deps, owner, spender)?)
        }
    }
}

pub fn query_claims<S: Storage, A: Api, Q: Querier>(
    deps: &Extern<S, A, Q>,
    address: HumanAddr,
) -> StdResult<ClaimsResponse> {
    let address_raw = deps.api.canonical_address(&address)?;
    let claims = claims_read(&deps.storage)
        .may_load(address_raw.as_slice())?
        .unwrap_or_default();
    Ok(ClaimsResponse { claims })
}

pub fn query_investment<S: Storage, A: Api, Q: Querier>(
    deps: &Extern<S, A, Q>,
) -> StdResult<InvestmentResponse> {
    let invest = invest_info_read(&deps.storage).load()?;
    let supply = total_supply_read(&deps.storage).load()?;

    let res = InvestmentResponse {
        owner: deps.api.human_address(&invest.owner)?,
        exit_tax: invest.exit_tax,
        validator: invest.validator,
        min_withdrawal: invest.min_withdrawal,
        token_supply: supply.issued,
        staked_tokens: coin(supply.bonded.u128(), &invest.bond_denom),
        nominal_value: if supply.issued.is_zero() {
            FALLBACK_RATIO
        } else {
            Decimal::from_ratio(supply.bonded, supply.issued)
        },
    };
    Ok(res)
}

#[cfg(test)]
mod tests {
    use super::*;
    use cosmwasm_std::testing::{
        mock_dependencies, mock_env, mock_info, MockQuerier, MOCK_CONTRACT_ADDR,
    };
    use cosmwasm_std::{coins, Coin, CosmosMsg, Decimal, FullDelegation, Validator};
    use cw0::{Duration, DAY, HOUR, WEEK};
    use std::str::FromStr;

    fn sample_validator<U: Into<HumanAddr>>(addr: U) -> Validator {
        Validator {
            address: addr.into(),
            commission: Decimal::percent(3),
            max_commission: Decimal::percent(10),
            max_change_rate: Decimal::percent(1),
        }
    }

    fn sample_delegation<U: Into<HumanAddr>>(addr: U, amount: Coin) -> FullDelegation {
        let can_redelegate = amount.clone();
        let accumulated_rewards = coins(0, &amount.denom);
        FullDelegation {
            validator: addr.into(),
            delegator: HumanAddr::from(MOCK_CONTRACT_ADDR),
            amount,
            can_redelegate,
            accumulated_rewards,
        }
    }

    fn set_validator(querier: &mut MockQuerier) {
        querier.update_staking("ustake", &[sample_validator(DEFAULT_VALIDATOR)], &[]);
    }

    fn set_delegation(querier: &mut MockQuerier, amount: u128, denom: &str) {
        querier.update_staking(
            "ustake",
            &[sample_validator(DEFAULT_VALIDATOR)],
            &[sample_delegation(DEFAULT_VALIDATOR, coin(amount, denom))],
        );
    }

    // just a test helper, forgive the panic
    fn later(env: &Env, delta: Duration) -> Env {
        let time_delta = match delta {
            Duration::Time(t) => t,
            _ => panic!("Must provide duration in time"),
        };
        let mut res = env.clone();
        res.block.time += time_delta;
        res
    }

    const DEFAULT_VALIDATOR: &str = "default-validator";

    fn default_init(tax_percent: u64, min_withdrawal: u128) -> InitMsg {
        InitMsg {
            name: "Cool Derivative".to_string(),
            symbol: "DRV".to_string(),
            decimals: 9,
            validator: HumanAddr::from(DEFAULT_VALIDATOR),
            unbonding_period: DAY * 3,
            exit_tax: Decimal::percent(tax_percent),
            min_withdrawal: Uint128(min_withdrawal),
        }
    }

    fn get_balance<S: Storage, A: Api, Q: Querier, U: Into<HumanAddr>>(
        deps: &Extern<S, A, Q>,
        addr: U,
    ) -> Uint128 {
        query_balance(&deps, addr.into()).unwrap().balance
    }

    fn get_claims<S: Storage, A: Api, Q: Querier, U: Into<HumanAddr>>(
        deps: &Extern<S, A, Q>,
        addr: U,
    ) -> Vec<Claim> {
        query_claims(&deps, addr.into()).unwrap().claims
    }

    #[test]
    fn initialization_with_missing_validator() {
        let mut deps = mock_dependencies(&[]);
        deps.querier
            .update_staking("ustake", &[sample_validator("john")], &[]);

        let creator = HumanAddr::from("creator");
        let msg = InitMsg {
            name: "Cool Derivative".to_string(),
            symbol: "DRV".to_string(),
            decimals: 9,
            validator: HumanAddr::from("my-validator"),
            unbonding_period: WEEK,
            exit_tax: Decimal::percent(2),
            min_withdrawal: Uint128(50),
        };
        let info = mock_info(&creator, &[]);

        // make sure we can init with this
        let res = init(&mut deps, mock_env(), info, msg.clone());
        match res.unwrap_err() {
            ContractError::NotInValidatorSet { .. } => {}
            _ => panic!("expected unregistered validator error"),
        }
    }

    #[test]
    fn proper_initialization() {
        let mut deps = mock_dependencies(&[]);
        deps.querier.update_staking(
            "ustake",
            &[
                sample_validator("john"),
                sample_validator("mary"),
                sample_validator("my-validator"),
            ],
            &[],
        );

        let creator = HumanAddr::from("creator");
        let msg = InitMsg {
            name: "Cool Derivative".to_string(),
            symbol: "DRV".to_string(),
            decimals: 0,
            validator: HumanAddr::from("my-validator"),
            unbonding_period: HOUR * 12,
            exit_tax: Decimal::percent(2),
            min_withdrawal: Uint128(50),
        };
        let info = mock_info(&creator, &[]);

        // make sure we can init with this
        let res = init(&mut deps, mock_env(), info, msg.clone()).unwrap();
        assert_eq!(0, res.messages.len());

        // token info is proper
        let token = query_token_info(&deps).unwrap();
        assert_eq!(&token.name, &msg.name);
        assert_eq!(&token.symbol, &msg.symbol);
        assert_eq!(token.decimals, msg.decimals);
        assert_eq!(token.total_supply, Uint128(0));

        // no balance
        assert_eq!(get_balance(&deps, &creator), Uint128(0));
        // no claims
        assert_eq!(get_claims(&deps, &creator), vec![]);

        // investment info correct
        let invest = query_investment(&deps).unwrap();
        assert_eq!(&invest.owner, &creator);
        assert_eq!(&invest.validator, &msg.validator);
        assert_eq!(invest.exit_tax, msg.exit_tax);
        assert_eq!(invest.min_withdrawal, msg.min_withdrawal);

        assert_eq!(invest.token_supply, Uint128(0));
        assert_eq!(invest.staked_tokens, coin(0, "ustake"));
        assert_eq!(invest.nominal_value, Decimal::one());
    }

    #[test]
    fn bonding_issues_tokens() {
        let mut deps = mock_dependencies(&[]);
        set_validator(&mut deps.querier);

        let creator = HumanAddr::from("creator");
        let init_msg = default_init(2, 50);
        let info = mock_info(&creator, &[]);

        // make sure we can init with this
        let res = init(&mut deps, mock_env(), info, init_msg).unwrap();
        assert_eq!(0, res.messages.len());

        // let's bond some tokens now
        let bob = HumanAddr::from("bob");
        let bond_msg = HandleMsg::Bond {};
        let info = mock_info(&bob, &[coin(10, "random"), coin(1000, "ustake")]);

        // try to bond and make sure we trigger delegation
        let res = handle(&mut deps, mock_env(), info, bond_msg).unwrap();
        assert_eq!(1, res.messages.len());
        let delegate = &res.messages[0];
        match delegate {
            CosmosMsg::Staking(StakingMsg::Delegate { validator, amount }) => {
                assert_eq!(validator.as_str(), DEFAULT_VALIDATOR);
                assert_eq!(amount, &coin(1000, "ustake"));
            }
            _ => panic!("Unexpected message: {:?}", delegate),
        }

        // bob got 1000 DRV for 1000 stake at a 1.0 ratio
        assert_eq!(get_balance(&deps, &bob), Uint128(1000));

        // investment info correct (updated supply)
        let invest = query_investment(&deps).unwrap();
        assert_eq!(invest.token_supply, Uint128(1000));
        assert_eq!(invest.staked_tokens, coin(1000, "ustake"));
        assert_eq!(invest.nominal_value, Decimal::one());

        // token info also properly updated
        let token = query_token_info(&deps).unwrap();
        assert_eq!(token.total_supply, Uint128(1000));
    }

    #[test]
    fn rebonding_changes_pricing() {
        let mut deps = mock_dependencies(&[]);
        set_validator(&mut deps.querier);

        let creator = HumanAddr::from("creator");
        let init_msg = default_init(2, 50);
        let info = mock_info(&creator, &[]);

        // make sure we can init with this
        let res = init(&mut deps, mock_env(), info, init_msg).unwrap();
        assert_eq!(0, res.messages.len());

        // let's bond some tokens now
        let bob = HumanAddr::from("bob");
        let bond_msg = HandleMsg::Bond {};
        let info = mock_info(&bob, &[coin(10, "random"), coin(1000, "ustake")]);
        let res = handle(&mut deps, mock_env(), info, bond_msg).unwrap();
        assert_eq!(1, res.messages.len());

        // update the querier with new bond
        set_delegation(&mut deps.querier, 1000, "ustake");

        // fake a reinvestment (this must be sent by the contract itself)
        let rebond_msg = HandleMsg::_BondAllTokens {};
        let info = mock_info(MOCK_CONTRACT_ADDR, &[]);
        deps.querier
            .update_balance(MOCK_CONTRACT_ADDR, coins(500, "ustake"));
        let _ = handle(&mut deps, mock_env(), info, rebond_msg).unwrap();

        // update the querier with new bond
        set_delegation(&mut deps.querier, 1500, "ustake");

        // we should now see 1000 issues and 1500 bonded (and a price of 1.5)
        let invest = query_investment(&deps).unwrap();
        assert_eq!(invest.token_supply, Uint128(1000));
        assert_eq!(invest.staked_tokens, coin(1500, "ustake"));
        let ratio = Decimal::from_str("1.5").unwrap();
        assert_eq!(invest.nominal_value, ratio);

        // we bond some other tokens and get a different issuance price (maintaining the ratio)
        let alice = HumanAddr::from("alice");
        let bond_msg = HandleMsg::Bond {};
        let info = mock_info(&alice, &[coin(3000, "ustake")]);
        let res = handle(&mut deps, mock_env(), info, bond_msg).unwrap();
        assert_eq!(1, res.messages.len());

        // update the querier with new bond
        set_delegation(&mut deps.querier, 3000, "ustake");

        // alice should have gotten 2000 DRV for the 3000 stake, keeping the ratio at 1.5
        assert_eq!(get_balance(&deps, &alice), Uint128(2000));

        let invest = query_investment(&deps).unwrap();
        assert_eq!(invest.token_supply, Uint128(3000));
        assert_eq!(invest.staked_tokens, coin(4500, "ustake"));
        assert_eq!(invest.nominal_value, ratio);
    }

    #[test]
    fn bonding_fails_with_wrong_denom() {
        let mut deps = mock_dependencies(&[]);
        set_validator(&mut deps.querier);

        let creator = HumanAddr::from("creator");
        let init_msg = default_init(2, 50);
        let info = mock_info(&creator, &[]);

        // make sure we can init with this
        let res = init(&mut deps, mock_env(), info, init_msg).unwrap();
        assert_eq!(0, res.messages.len());

        // let's bond some tokens now
        let bob = HumanAddr::from("bob");
        let bond_msg = HandleMsg::Bond {};
        let info = mock_info(&bob, &[coin(500, "photon")]);

        // try to bond and make sure we trigger delegation
        let res = handle(&mut deps, mock_env(), info, bond_msg);
        match res.unwrap_err() {
            ContractError::EmptyBalance { .. } => {}
            e => panic!("Expected wrong denom error, got: {:?}", e),
        };
    }

    #[test]
    fn unbonding_maintains_price_ratio() {
        let mut deps = mock_dependencies(&[]);
        set_validator(&mut deps.querier);

        let creator = HumanAddr::from("creator");
        let init_msg = default_init(10, 50);
        let info = mock_info(&creator, &[]);

        // make sure we can init with this
        let res = init(&mut deps, mock_env(), info, init_msg).unwrap();
        assert_eq!(0, res.messages.len());

        // let's bond some tokens now
        let bob = HumanAddr::from("bob");
        let bond_msg = HandleMsg::Bond {};
        let info = mock_info(&bob, &[coin(10, "random"), coin(1000, "ustake")]);
        let res = handle(&mut deps, mock_env(), info, bond_msg).unwrap();
        assert_eq!(1, res.messages.len());

        // update the querier with new bond
        set_delegation(&mut deps.querier, 1000, "ustake");

        // fake a reinvestment (this must be sent by the contract itself)
        // after this, we see 1000 issues and 1500 bonded (and a price of 1.5)
        let rebond_msg = HandleMsg::_BondAllTokens {};
        let info = mock_info(MOCK_CONTRACT_ADDR, &[]);
        deps.querier
            .update_balance(MOCK_CONTRACT_ADDR, coins(500, "ustake"));
        let _ = handle(&mut deps, mock_env(), info, rebond_msg).unwrap();

        // update the querier with new bond, lower balance
        set_delegation(&mut deps.querier, 1500, "ustake");
        deps.querier.update_balance(MOCK_CONTRACT_ADDR, vec![]);

        // creator now tries to unbond these tokens - this must fail
        let unbond_msg = HandleMsg::Unbond {
            amount: Uint128(600),
        };
        let info = mock_info(&creator, &[]);
        let res = handle(&mut deps, mock_env(), info, unbond_msg);
        match res.unwrap_err() {
            ContractError::Std(StdError::Underflow { .. }) => {}
            e => panic!("unexpected error: {}", e),
        }

        // bob unbonds 600 tokens at 10% tax...
        // 60 are taken and send to the owner
        // 540 are unbonded in exchange for 540 * 1.5 = 810 native tokens
        let unbond_msg = HandleMsg::Unbond {
            amount: Uint128(600),
        };
        let owner_cut = Uint128(60);
        let bobs_claim = Uint128(810);
        let bobs_balance = Uint128(400);
<<<<<<< HEAD
        let env = mock_env(&bob, &[]);
        let res = handle(&mut deps, env.clone(), unbond_msg).unwrap();
=======
        let info = mock_info(&bob, &[]);
        let res = handle(&mut deps, mock_env(), info, unbond_msg).unwrap();
>>>>>>> e48dec7b
        assert_eq!(1, res.messages.len());
        let delegate = &res.messages[0];
        match delegate {
            CosmosMsg::Staking(StakingMsg::Undelegate { validator, amount }) => {
                assert_eq!(validator.as_str(), DEFAULT_VALIDATOR);
                assert_eq!(amount, &coin(bobs_claim.u128(), "ustake"));
            }
            _ => panic!("Unexpected message: {:?}", delegate),
        }

        // update the querier with new bond, lower balance
        set_delegation(&mut deps.querier, 690, "ustake");

        // check balances
        assert_eq!(get_balance(&deps, &bob), bobs_balance);
        assert_eq!(get_balance(&deps, &creator), owner_cut);
        // proper claims
        let expected_claims = vec![Claim {
            amount: bobs_claim,
            released: (DAY * 3).after(&env.block),
        }];
        assert_eq!(expected_claims, get_claims(&deps, &bob));

        // supplies updated, ratio the same (1.5)
        let ratio = Decimal::from_str("1.5").unwrap();

        let invest = query_investment(&deps).unwrap();
        assert_eq!(invest.token_supply, bobs_balance + owner_cut);
        assert_eq!(invest.staked_tokens, coin(690, "ustake")); // 1500 - 810
        assert_eq!(invest.nominal_value, ratio);
    }

    #[test]
    fn claims_paid_out_properly() {
        let mut deps = mock_dependencies(20, &[]);
        set_validator(&mut deps.querier);

        // create contract
        let creator = HumanAddr::from("creator");
        let init_msg = default_init(10, 50);
        let env = mock_env(&creator, &[]);
        init(&mut deps, env, init_msg).unwrap();

        // bond some tokens
        let bob = HumanAddr::from("bob");
        let env = mock_env(&bob, &coins(1000, "ustake"));
        handle(&mut deps, env, HandleMsg::Bond {}).unwrap();
        set_delegation(&mut deps.querier, 1000, "ustake");

        // unbond part of them
        let unbond_msg = HandleMsg::Unbond {
            amount: Uint128(600),
        };
        let env = mock_env(&bob, &[]);
        handle(&mut deps, env.clone(), unbond_msg).unwrap();
        set_delegation(&mut deps.querier, 460, "ustake");

        // ensure claims are proper
        let bobs_claim = Uint128(540);
        let original_claims = vec![Claim {
            amount: bobs_claim,
            released: (DAY * 3).after(&env.block),
        }];
        assert_eq!(original_claims, get_claims(&deps, &bob));

        // bob cannot exercise claims without enough balance
        let claim_ready = later(&env, (DAY * 3 + HOUR).unwrap());
        let too_soon = later(&env, DAY);
        let fail = handle(&mut deps, claim_ready.clone(), HandleMsg::Claim {});
        assert!(fail.is_err(), "{:?}", fail);

        // provide the balance, but claim not yet mature - also prohibited
        deps.querier
            .update_balance(MOCK_CONTRACT_ADDR, coins(540, "ustake"));
        let fail = handle(&mut deps, too_soon, HandleMsg::Claim {});
        assert!(fail.is_err(), "{:?}", fail);

        // this should work with cash and claims ready
        let res = handle(&mut deps, claim_ready, HandleMsg::Claim {}).unwrap();
        assert_eq!(1, res.messages.len());
        let payout = &res.messages[0];
        match payout {
            CosmosMsg::Bank(BankMsg::Send {
                from_address,
                to_address,
                amount,
            }) => {
                assert_eq!(amount, &coins(540, "ustake"));
                assert_eq!(from_address.as_str(), MOCK_CONTRACT_ADDR);
                assert_eq!(to_address, &bob);
            }
            _ => panic!("Unexpected message: {:?}", payout),
        }

        // claims have been removed
        assert_eq!(get_claims(&deps, &bob), vec![]);
    }

    #[test]
    fn cw20_imports_work() {
        let mut deps = mock_dependencies(&[]);
        set_validator(&mut deps.querier);

        // set the actors... bob stakes, sends coins to carl, and gives allowance to alice
        let bob = HumanAddr::from("bob");
        let alice = HumanAddr::from("alice");
        let carl = HumanAddr::from("carl");

        // create the contract
        let creator = HumanAddr::from("creator");
        let init_msg = default_init(2, 50);
        let info = mock_info(&creator, &[]);
        init(&mut deps, mock_env(), info, init_msg).unwrap();

        // bond some tokens to create a balance
        let info = mock_info(&bob, &[coin(10, "random"), coin(1000, "ustake")]);
        handle(&mut deps, mock_env(), info, HandleMsg::Bond {}).unwrap();

        // bob got 1000 DRV for 1000 stake at a 1.0 ratio
        assert_eq!(get_balance(&deps, &bob), Uint128(1000));

        // send coins to carl
        let bob_info = mock_info(&bob, &[]);
        let transfer = HandleMsg::Transfer {
            recipient: carl.clone(),
            amount: Uint128(200),
        };
        handle(&mut deps, mock_env(), bob_info.clone(), transfer).unwrap();
        assert_eq!(get_balance(&deps, &bob), Uint128(800));
        assert_eq!(get_balance(&deps, &carl), Uint128(200));

        // allow alice
        let allow = HandleMsg::IncreaseAllowance {
            spender: alice.clone(),
            amount: Uint128(350),
            expires: None,
        };
        handle(&mut deps, mock_env(), bob_info.clone(), allow).unwrap();
        assert_eq!(get_balance(&deps, &bob), Uint128(800));
        assert_eq!(get_balance(&deps, &alice), Uint128(0));
        assert_eq!(
            query_allowance(&deps, bob.clone(), alice.clone())
                .unwrap()
                .allowance,
            Uint128(350)
        );

        // alice takes some for herself
        let self_pay = HandleMsg::TransferFrom {
            owner: bob.clone(),
            recipient: alice.clone(),
            amount: Uint128(250),
        };
        let alice_info = mock_info(&alice, &[]);
        handle(&mut deps, mock_env(), alice_info.clone(), self_pay).unwrap();
        assert_eq!(get_balance(&deps, &bob), Uint128(550));
        assert_eq!(get_balance(&deps, &alice), Uint128(250));
        assert_eq!(
            query_allowance(&deps, bob.clone(), alice.clone())
                .unwrap()
                .allowance,
            Uint128(100)
        );

        // burn some, but not too much
        let burn_too_much = HandleMsg::Burn {
            amount: Uint128(1000),
        };
        let failed = handle(&mut deps, mock_env(), bob_info.clone(), burn_too_much);
        assert!(failed.is_err());
        assert_eq!(get_balance(&deps, &bob), Uint128(550));
        let burn = HandleMsg::Burn {
            amount: Uint128(130),
        };
        handle(&mut deps, mock_env(), bob_info.clone(), burn).unwrap();
        assert_eq!(get_balance(&deps, &bob), Uint128(420));
    }
}<|MERGE_RESOLUTION|>--- conflicted
+++ resolved
@@ -273,18 +273,13 @@
     totals.save(&supply)?;
 
     // add a claim to this user to get their tokens after the unbonding period
-<<<<<<< HEAD
-    claims(&mut deps.storage).update(sender_raw.as_slice(), |old| {
+    claims(&mut deps.storage).update(sender_raw.as_slice(), |old| -> Result<_, ContractError> {
         let mut claims = old.unwrap_or_default();
         claims.push(Claim {
             amount: unbond,
             released: invest.unbonding_period.after(&env.block),
         });
         Ok(claims)
-=======
-    claims(&mut deps.storage).update(sender_raw.as_slice(), |claim| -> StdResult<_> {
-        Ok(claim.unwrap_or_default() + unbond)
->>>>>>> e48dec7b
     })?;
 
     // unbond them
@@ -320,37 +315,31 @@
     }
 
     // check how much to send - min(balance, claims[sender]), and reduce the claim
-<<<<<<< HEAD
-    let sender_raw = deps.api.canonical_address(&env.message.sender)?;
+    let sender_raw = deps.api.canonical_address(&info.sender)?;
     // Ensure we have enough balance to cover this and
     // only send some claims if that is all we can cover
     let cap = balance.amount;
     let mut to_send = Uint128(0);
-    claims(&mut deps.storage).update(sender_raw.as_slice(), |claim| {
-        let (_send, waiting): (Vec<_>, _) =
-            claim.unwrap_or_default().iter().cloned().partition(|c| {
-                // if mature and we can pay, then include in _send
-                if c.released.is_expired(&env.block) && to_send + c.amount <= cap {
-                    to_send += c.amount;
-                    true
-                } else {
-                    // not to send, leave in waiting and save again
-                    false
-                }
-            });
-        Ok(waiting)
-=======
-    let sender_raw = deps.api.canonical_address(&info.sender)?;
-    let mut to_send = balance.amount;
-    claims(&mut deps.storage).update(sender_raw.as_slice(), |claim| -> StdResult<_> {
-        let claim = claim.ok_or_else(|| StdError::generic_err("no claim for this address"))?;
-        to_send = to_send.min(claim);
-        claim - to_send
->>>>>>> e48dec7b
-    })?;
+    claims(&mut deps.storage).update(
+        sender_raw.as_slice(),
+        |claim| -> Result<_, ContractError> {
+            let (_send, waiting): (Vec<_>, _) =
+                claim.unwrap_or_default().iter().cloned().partition(|c| {
+                    // if mature and we can pay, then include in _send
+                    if c.released.is_expired(&env.block) && to_send + c.amount <= cap {
+                        to_send += c.amount;
+                        true
+                    } else {
+                        // not to send, leave in waiting and save again
+                        false
+                    }
+                });
+            Ok(waiting)
+        },
+    )?;
 
     if to_send == Uint128(0) {
-        return Err(StdError::generic_err("No claims to release"));
+        return Err(ContractError::NothingToClaim {});
     }
 
     // update total supply (lower claim)
@@ -851,13 +840,9 @@
         let owner_cut = Uint128(60);
         let bobs_claim = Uint128(810);
         let bobs_balance = Uint128(400);
-<<<<<<< HEAD
-        let env = mock_env(&bob, &[]);
-        let res = handle(&mut deps, env.clone(), unbond_msg).unwrap();
-=======
+        let env = mock_env();
         let info = mock_info(&bob, &[]);
-        let res = handle(&mut deps, mock_env(), info, unbond_msg).unwrap();
->>>>>>> e48dec7b
+        let res = handle(&mut deps, env.clone(), info, unbond_msg).unwrap();
         assert_eq!(1, res.messages.len());
         let delegate = &res.messages[0];
         match delegate {
@@ -892,27 +877,28 @@
 
     #[test]
     fn claims_paid_out_properly() {
-        let mut deps = mock_dependencies(20, &[]);
+        let mut deps = mock_dependencies(&[]);
         set_validator(&mut deps.querier);
 
         // create contract
         let creator = HumanAddr::from("creator");
         let init_msg = default_init(10, 50);
-        let env = mock_env(&creator, &[]);
-        init(&mut deps, env, init_msg).unwrap();
+        let info = mock_info(&creator, &[]);
+        init(&mut deps, mock_env(), info, init_msg).unwrap();
 
         // bond some tokens
         let bob = HumanAddr::from("bob");
-        let env = mock_env(&bob, &coins(1000, "ustake"));
-        handle(&mut deps, env, HandleMsg::Bond {}).unwrap();
+        let info = mock_info(&bob, &coins(1000, "ustake"));
+        handle(&mut deps, mock_env(), info, HandleMsg::Bond {}).unwrap();
         set_delegation(&mut deps.querier, 1000, "ustake");
 
         // unbond part of them
         let unbond_msg = HandleMsg::Unbond {
             amount: Uint128(600),
         };
-        let env = mock_env(&bob, &[]);
-        handle(&mut deps, env.clone(), unbond_msg).unwrap();
+        let env = mock_env();
+        let info = mock_info(&bob, &[]);
+        handle(&mut deps, env.clone(), info.clone(), unbond_msg).unwrap();
         set_delegation(&mut deps.querier, 460, "ustake");
 
         // ensure claims are proper
@@ -926,17 +912,22 @@
         // bob cannot exercise claims without enough balance
         let claim_ready = later(&env, (DAY * 3 + HOUR).unwrap());
         let too_soon = later(&env, DAY);
-        let fail = handle(&mut deps, claim_ready.clone(), HandleMsg::Claim {});
+        let fail = handle(
+            &mut deps,
+            claim_ready.clone(),
+            info.clone(),
+            HandleMsg::Claim {},
+        );
         assert!(fail.is_err(), "{:?}", fail);
 
         // provide the balance, but claim not yet mature - also prohibited
         deps.querier
             .update_balance(MOCK_CONTRACT_ADDR, coins(540, "ustake"));
-        let fail = handle(&mut deps, too_soon, HandleMsg::Claim {});
+        let fail = handle(&mut deps, too_soon, info.clone(), HandleMsg::Claim {});
         assert!(fail.is_err(), "{:?}", fail);
 
         // this should work with cash and claims ready
-        let res = handle(&mut deps, claim_ready, HandleMsg::Claim {}).unwrap();
+        let res = handle(&mut deps, claim_ready, info.clone(), HandleMsg::Claim {}).unwrap();
         assert_eq!(1, res.messages.len());
         let payout = &res.messages[0];
         match payout {
