--- conflicted
+++ resolved
@@ -1,11 +1,7 @@
 use std::marker::PhantomData;
 
-<<<<<<< HEAD
 use crate::addr::AddrRef;
-use crate::helpers::{decode_length, namespaces_with_key};
-=======
 use crate::helpers::namespaces_with_key;
->>>>>>> 3995ea94
 use crate::Endian;
 
 // pub trait PrimaryKey<'a>: Copy {
@@ -150,10 +146,6 @@
     fn key(&self) -> Vec<&[u8]> {
         // this is simple, we don't add more prefixes
         vec![self.as_bytes()]
-    }
-
-    fn parse_key(serialized: &'a [u8]) -> Self {
-        AddrRef::unchecked(from_utf8(serialized).unwrap())
     }
 }
 
